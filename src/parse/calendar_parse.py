"""
Code for parsing event information from Vermont Judiciary block text html calendars and writing event info to a csv.
"""

import requests
import os
import re
import csv
from bs4 import BeautifulSoup
from datetime import datetime
<<<<<<< HEAD
=======
import dateutil.tz
import logging
>>>>>>> 1a449cb7

COUNTY_CODE_MAP = dict(
    an="addison",
    bn="bennington",
    ca="caledonia",
    cn="chittenden",
    ex="essex",
    fr="franklin",
    gi="grandisle",
    le="lamoille",
    oe="orange",
    os="orleans",
    rd="rutland",
    wn="washington",
    wm="windham",
    wr="windsor",
    xx = "testing county"
)

SUBDIV_CODE_MAP = dict(
    c="enforcement action",
    cr="criminal",
    cv="civil",
    fa="family",
    pr="probate",
    sc="small claims",
    dm="domestic",
    cs="civil suspension",
    jv="juvenile",
    mh="mental health",
    cm="civil miscellaneous",
    fg='fish and game',
<<<<<<< HEAD
    ta='traffic appeal',
    st ='stalking',
    sa="also stalking?",
    ir ='confidential case type',
    gs ='also confidential case type',
    er ='extreme risk protection order',
    jb='Judicial Bureau Appeal',
   mhg='TODO', #TODO: figure out what this is

=======
    ta="traffic appeal",
>>>>>>> 1a449cb7
)

DIVISIONS = [
    "criminal",
    "civil",
    "family",
    "probate",
    "environmental",
]


def extract_urls_from_soup(soup):
    """
    Extract a list of urls from a BeautifulSoup object
    :param soup: a BeautifulSoup object
    :return: a list of urls (strings)
    """
    urls = []
    for item in soup.find_all('a'):
        href = item.get('href')
        urls.append(href)
    return urls


def filter_bad_urls(urls):
    """
    Remove urls that we can't parse (yet)
    :param urls: list of urls (strings)
    :return: filtered list of urls (strings)
    """
    url_string = ','.join(urls)

    # remove items from list that don't start
    # "https://www.vermontjudiciary.org/courts/court-calendars"
    # TODO: This leaves out probate courts! Figure out how to incorporate these

    filtered_urls = re.findall(
        r'(https://www.vermontjudiciary.org/courts/court-calendars.+?\.htm)',
        url_string
    )
    return filtered_urls


def parse_county_subdiv_code(code):
    """
    Given a 4 letter code, use SUBDIV_CODE_MAP, and COUNTY_CODE_MAP to produce subdivision and county fields
    :param code: String of length 4. E.g. "cncr"
    :return: A tuple containing county, subvidision. E.g. (following the example above) "chittenden", "criminal"
    """
    if code is None:
        return "", ""
    else:
        county_code = code[:2].lower()
        subdiv_code = code[2:].lower().split('/')[0]
        county = COUNTY_CODE_MAP[county_code]
        subdiv = SUBDIV_CODE_MAP[subdiv_code]
        return county.strip().lower(), subdiv.strip().lower()


def parse_date(line):
    """
    Extract the day of week, day, and month from a line of text
    :param line: string
    :return: dayofweek, day, month
    """
    date_regex = r'(?P<day_of_week>Monday|Tuesday|Wednesday|Thursday|Friday|Saturday|Sunday),\s+' \
                 r'(?P<month>[a-zA-Z]{3})\.?\s+(?P<day>[0-9]{1,2})'

    if re.match(date_regex, line):
        group_dict = re.match(date_regex, line).groupdict()
        day_of_week = group_dict['day_of_week']
        day = group_dict['day']
        month = group_dict['month']
        return day_of_week.strip().lower(), day.strip().lower(), month.strip().lower()
    else:
        return "", "", None


def parse_time(line):
    """
    Extract time and am/pm from a line of text
    :param line: string
    :return: time, am/pm
    """
    time_regex = r'(?P<time>[0-9]{1,2}:[0-9]{2})\s+(?P<am_pm>AM|PM)'
    if re.match(time_regex, line):
        group_dict = re.match(time_regex, line).groupdict()
        time = group_dict['time']
        am_pm = group_dict['am_pm']
        return time.strip().lower(), am_pm.strip().lower()
    else:
        return "", ""


def parse_court_details(line):
    """
    Extract courtroom and hearing type from a line of text
    :param line: string
    :return: courtroom, hearing type
    """
    court_room_hearing_type_regex = r'(?P<court_room>^.*?(?=\s{2}))\s+(?P<hearing_type>.*$)'
    if re.match(court_room_hearing_type_regex, line):
        group_dict = re.match(court_room_hearing_type_regex, line).groupdict()
        court_room = group_dict['court_room']
        hearing_type = group_dict['hearing_type']
        return court_room.strip().lower(), hearing_type.strip().lower()
    else:
        return "", ""


def parse_docket_category(line):
    """
    Extract docket and category code from a line of text
    'docket_regex' pattern is for case numbers of form: 316-8-18 Ancr/Criminal
    'docket_regex_v2' pattern is for new case numbers of form: 21-CR-08931
    :param line: string
    :return: docket, category code
    """
    docket_regex = r'(?P<docket>[0-9]{2,4}-[0-9]{1,2}-[0-9]{2})\s+(?P<category>.*$)'
    docket_regex_v2 = r'(?P<year>[0-9][0-9])-(?P<subdivision>[A-Z][A-Z])-(?P<docket>[0-9]{5})'

    if re.search(docket_regex, line):
        group_dict = re.search(docket_regex, line).groupdict()
        docket = group_dict['docket']
        category = group_dict['category']
        print("************************trying first regex**************************")
        return docket.strip().lower(), category.strip().lower()
    elif re.search(docket_regex_v2, line):
        group_dict = re.search(docket_regex_v2, line).groupdict()
        docket = group_dict['docket']
        category = "XX" + group_dict['subdivision'] #getting to four level code expected by
        print(docket, category)
        print("***********************trying second regex***********************************")
        return docket.strip().lower(), category.strip().lower()
    else:
        return "", ""

def get_date_time(day,month,time,am_pm):

    month_int = int(datetime.strptime(month, '%b').strftime('%m'))
    now = datetime.now()
    now_month = now.month
    now_year = now.year
    if month_int <= now_month-6:
            year = now_year+1
    else: year = now_year
    date_time_str = day + "/" + month + "/" + str(year) + " " + time + am_pm #but we will need to check we need the actual year or year +1
    date_time_obj = datetime.strptime(date_time_str, '%d/%b/%Y %I:%M%p')

    return date_time_obj


def get_date_time(day,month,time,am_pm):
    month_int = int(datetime.strptime(month, '%b').strftime('%m'))
    now = datetime.now()
    now_month = now.month
    now_year = now.year
    if month_int <= now_month-6:
            year = now_year+1
    else: year = now_year
    date_time_str = day + "/" + month + "/" + str(year) + " " + time + am_pm #but we will need to check we need the actual year or year +1
    date_time_obj = datetime.strptime(date_time_str, '%d/%b/%Y %I:%M%p').replace(tzinfo=dateutil.tz.gettz('America/New_York'))

    return date_time_obj


def parse_event_block(event_text):
    """
    Extract event information from block of formatted text
    :param event_text: A block of formatted text found within a <pre> tag in a vermont court calendar. E.g.:

    Friday,    Feb. 19                               Corporation Incorporated, LLC vs. Doe
    9:15 AM                                          114-8-20 Cacv/Civil
    Caledonia Courtroom 1                            Bench Trial
                                                     Plaintiff(s)
                                                       PCA Acquisitions V, LLC  (Jane Doe)
                                                     Defendant(s)
                                                       John Doe

    :return: A simple dictionary structured as follows:

    {
        "docket": "142-8-20",
        "county": "chittenden",
        subdivision: "criminal",
        court_room: "courtroom 1",
        hearing_type: "bench trial",
        day_of_week: "monday",
        day: "19",
        month: "february",
        time: "10:30",
        am_pm: "AM"
    }
    """
    events = []
    lines = event_text.split('\n')
    court_room_flag = False

    day_of_week = day = month = time = am_pm = docket = category = court_room = hearing_type = ''
<<<<<<< HEAD
    for line in lines:
        print(line)
        if not line:
            day_of_week = day = month = time = am_pm = docket = category = court_room = hearing_type = ''
            continue
        if not day_of_week and not day and not month:
            day_of_week, day, month = parse_date(line)

        if not time and not am_pm:
            time, am_pm = parse_time(line)
            if time and am_pm:
                court_room_flag = True
        elif time and am_pm and court_room_flag:
            court_room, hearing_type = parse_court_details(line)
            if court_room and hearing_type:
                court_room_flag = False

        if not docket and not category:
            docket, category = parse_docket_category(line)

        if day_of_week and day and month and time and am_pm and court_room and category and docket:
            county, subdivision = parse_county_subdiv_code(category)

            events.append(
                dict(
                    docket=docket,
                    county=county,
                    subdivision=subdivision,
                    court_room=court_room,
                    hearing_type=hearing_type,
                    day_of_week=day_of_week,
                    day=day,
                    month=month,
                    time=time,
                    am_pm=am_pm,
                    date = get_date_time(day,month,time,am_pm)
                )
            )
            day_of_week = day = month = time = am_pm = docket = category = court_room = hearing_type = ''


=======
    for idx, line in enumerate(lines):
        try:
            if not line:
                day_of_week = day = month = time = am_pm = docket = category = court_room = hearing_type = ''
                continue
            if not day_of_week and not day and not month:
                day_of_week, day, month = parse_date(line)

            if not time and not am_pm:
                time, am_pm = parse_time(line)
                if time and am_pm:
                    court_room_flag = True
            elif time and am_pm and court_room_flag:
                court_room, hearing_type = parse_court_details(line)
                if court_room and hearing_type:
                    court_room_flag = False

            if not docket and not category:
                docket, category = parse_docket_category(line)

            if day_of_week and day and month and time and am_pm and court_room and category and docket:
                county, subdivision = parse_county_subdiv_code(category)

                events.append(
                    dict(
                        docket=docket,
                        county=county,
                        subdivision=subdivision,
                        court_room=court_room,
                        hearing_type=hearing_type,
                        day_of_week=day_of_week,
                        day=day,
                        month=month,
                        time=time,
                        am_pm=am_pm,
                        date = get_date_time(day,month,time,am_pm),
                    )
                )
                day_of_week = day = month = time = am_pm = docket = category = court_room = hearing_type = ''
        except Exception as err:
            logging.error('Error in parsing')
            if idx > 0:
                logging.error(lines[idx-1])
            logging.error(lines[idx])
            logging.exception(err)
>>>>>>> 1a449cb7
    return events


def parse_address(address_text):
    """
    Parse the address fields (street, city, zip) from a court calendar html response
    :param address_text: text containing address information
    :return: A dictionary structured as follows:
    {"street": "<street name and number>", "city": "<name of city>", "zip_code": "<5 digit zip>"}
    """

    if len(address_text.split('\n')) >= 3:
        address_text = address_text.split('\n')[2]
        # TODO: what is this dot thing?
        street = address_text.split("·")[0]
        city_state_zip = address_text.split("·")[1]
        city = city_state_zip.split(",")[0]
        zip_code = city_state_zip[-6:]
    else:
        street = ""
        city = ""
        zip_code = ""

    address = dict(
        street=street.strip().lower(),
        city=city.strip().lower(),
        zip_code=zip_code.strip()
    )
    return address


def parse_division(court_name):
    """
    Given a court name, extract the division (one of DIVISIONS)
    :param court_name: the name of the court. e.g. "Court Calendar for Caledonia Civil Division"
    :return: A string
    """
    county_division = re.split(r"\sfor\s+", court_name)[1].lower()
    divisions = "|".join(DIVISIONS)
    division_regex = r'.*(?P<division>(' + divisions + ')).*'
    division = re.match(division_regex, county_division)
    if division:
        division = division.groupdict()['division']
    else:
        division = county_division
    return division


def get_court_events(calendar_soup, court_name):
    """
    Parse the html response for an individual court calendar into a list dicts where each dict represents an
    event.
    :param calendar_soup: BeautifulSoup object containing calendar html
    :param court_name: the name of the court. e.g. "Court Calendar for Caledonia Civil Division"
    :return: A list of dicts
    """
    events = []
    address = parse_address(calendar_soup.find("center").get_text().strip())
    division = parse_division(court_name)
    event_blocks = calendar_soup.findAll('pre')
    for event_block in event_blocks:
        events = events + parse_event_block(event_block.get_text().strip())
    [event.update(address) for event in events]
    [event.update(dict(division=division)) for event in events]
    return events


def parse_all(calendar_root_url, write_dir):
    """
    Collect all court calendar pages at calendar_root_url, parse specific events for each court calendar, and write
    all parsed events to a csv.
    :param calendar_root_url: string url where all individual court calendar html pages can be found
    :param write_dir: string indicating path to local directory where parsed event csv will be written
    :return: string indicating path to parsed event csv
    """
    if not os.path.isdir(write_dir):
        os.mkdir(write_dir)

    logging.info("Beginning to collect court calendar urls.")
    landing_page = requests.get(calendar_root_url)
    if not landing_page.ok:
        raise(requests.HTTPError("Failed to calendar root url: " + calendar_root_url))
    landing_soup = BeautifulSoup(landing_page.text, "html.parser")
    court_urls = extract_urls_from_soup(landing_soup)
    court_urls = filter_bad_urls(court_urls)
    logging.info("Finished collecting court calendar urls")

    all_court_events = []
    for court_url in court_urls:
        logging.info("Begin parsing court calendar at '" + court_url + "'.")
        response = requests.get(court_url)
        if response.ok:
            calendar_soup = BeautifulSoup(response.text, "html.parser")
            court_name = calendar_soup.title.get_text()
            court_events = get_court_events(calendar_soup, court_name)
        else:
            logging.error("ERROR: " + response.status_code)
            continue
        if not len(court_events):
            logging.info("No data found for " + court_name + " at " + court_url)
            continue
        else:
            all_court_events = all_court_events + court_events
            logging.info("Done parsing '" + court_name + "' at '" + court_url + "'.")

    keys = all_court_events[0].keys()
    write_file = os.path.join(write_dir,  'court_events.csv')
    with open(write_file, 'w') as wf:
        dict_writer = csv.DictWriter(wf, keys)
        dict_writer.writeheader()
        dict_writer.writerows(all_court_events)

    return write_file, all_court_events<|MERGE_RESOLUTION|>--- conflicted
+++ resolved
@@ -8,11 +8,8 @@
 import csv
 from bs4 import BeautifulSoup
 from datetime import datetime
-<<<<<<< HEAD
-=======
 import dateutil.tz
 import logging
->>>>>>> 1a449cb7
 
 COUNTY_CODE_MAP = dict(
     an="addison",
@@ -45,7 +42,6 @@
     mh="mental health",
     cm="civil miscellaneous",
     fg='fish and game',
-<<<<<<< HEAD
     ta='traffic appeal',
     st ='stalking',
     sa="also stalking?",
@@ -54,10 +50,6 @@
     er ='extreme risk protection order',
     jb='Judicial Bureau Appeal',
    mhg='TODO', #TODO: figure out what this is
-
-=======
-    ta="traffic appeal",
->>>>>>> 1a449cb7
 )
 
 DIVISIONS = [
@@ -257,49 +249,7 @@
     court_room_flag = False
 
     day_of_week = day = month = time = am_pm = docket = category = court_room = hearing_type = ''
-<<<<<<< HEAD
-    for line in lines:
-        print(line)
-        if not line:
-            day_of_week = day = month = time = am_pm = docket = category = court_room = hearing_type = ''
-            continue
-        if not day_of_week and not day and not month:
-            day_of_week, day, month = parse_date(line)
-
-        if not time and not am_pm:
-            time, am_pm = parse_time(line)
-            if time and am_pm:
-                court_room_flag = True
-        elif time and am_pm and court_room_flag:
-            court_room, hearing_type = parse_court_details(line)
-            if court_room and hearing_type:
-                court_room_flag = False
-
-        if not docket and not category:
-            docket, category = parse_docket_category(line)
-
-        if day_of_week and day and month and time and am_pm and court_room and category and docket:
-            county, subdivision = parse_county_subdiv_code(category)
-
-            events.append(
-                dict(
-                    docket=docket,
-                    county=county,
-                    subdivision=subdivision,
-                    court_room=court_room,
-                    hearing_type=hearing_type,
-                    day_of_week=day_of_week,
-                    day=day,
-                    month=month,
-                    time=time,
-                    am_pm=am_pm,
-                    date = get_date_time(day,month,time,am_pm)
-                )
-            )
-            day_of_week = day = month = time = am_pm = docket = category = court_room = hearing_type = ''
-
-
-=======
+
     for idx, line in enumerate(lines):
         try:
             if not line:
@@ -345,7 +295,7 @@
                 logging.error(lines[idx-1])
             logging.error(lines[idx])
             logging.exception(err)
->>>>>>> 1a449cb7
+
     return events
 
 
