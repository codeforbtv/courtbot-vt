--- conflicted
+++ resolved
@@ -11,12 +11,8 @@
 MONGODB_URI = os.getenv("MONGODB_URI")
 MONGO_COLLECTION = os.getenv("MONGO_COLLECTION", "events")
 
-<<<<<<< HEAD
-    connection_string = "@cluster0.tcw81.mongodb.net/myFirstDatabase?retryWrites=true&w=majority"
-=======
 def json_serial(obj):
     """JSON serializer for objects not serializable by default json code"""
->>>>>>> 1a449cb7
 
     if isinstance(obj, (datetime, date)):
         return obj.isoformat()
